"use client"

import { useState, useEffect } from "react"
import { Button } from "@/components/ui/button"
import { Card, CardContent, CardDescription, CardHeader, CardTitle } from "@/components/ui/card"
import { Tabs, TabsContent, TabsList, TabsTrigger } from "@/components/ui/tabs"
import { Alert, AlertDescription, AlertTitle } from "@/components/ui/alert"
import { AlertTriangle, Info, Shield, BarChart, FileText, Route, CloudCog } from "lucide-react"
import CloudResourceGraph from "@/components/cloud-resource-graph"
import AnomalyList from "@/components/anomaly-list"
import MetricsPanel from "@/components/metrics-panel"
import SecurityPanel from "@/components/security-panel"
import ResourceAnalysisPanel from "@/components/resource-analysis-panel"
import ReportPanel from "@/components/report-panel"
import PathAnalysisPanel from "@/components/path-analysis-panel"
<<<<<<< HEAD
import Header from "@/components/header"
import Footer from "@/components/footer"
import Welcome from "@/components/welcome"
=======
>>>>>>> d682156f
import AwsDashboard from "@/components/aws/AwsDashboard"
import { 
  fetchCloudGraph, 
  fetchAnomalies, 
  fetchMetrics, 
  fetchAwsDeployments, 
  fetchAwsHealthChecks, 
  fetchAwsServices,
  AwsDeployment,
  AwsHealthCheck,
  AwsService
} from "@/lib/api"
<<<<<<< HEAD
import useApiStatus from "@/hooks/use-api-status"
=======
>>>>>>> d682156f

interface Node {
  id: string
  label: string
  title?: string
  group?: string
  shape?: string
  color?: {
    background?: string
    border?: string
    highlight?: {
      background?: string
      border?: string
    }
  }
  font?: {
    color?: string
  }
}

interface Edge {
  id: string
  from: string
  to: string
  label?: string
  title?: string
  color?: string
  width?: number
  dashes?: boolean
  arrows?: {
    to?: {
      enabled?: boolean
      type?: string
    }
  }
}

interface Anomaly {
  id: string
  title: string
  description: string
  severity: "critical" | "high" | "medium" | "low"
  timestamp: string
  resourceIds: string[]
  resourceType: string
  affectedResources: {
    id: string
    name: string
    type: string
  }[]
  detectionMethod: string
  suggestedAction: string
  isNew?: boolean
}

interface Metrics {
  totalResources: number
  riskScore: number
  anomaliesDetected: number
  criticalAlerts: number
}

export default function Dashboard() {
  const { isApiOnline, isChecking, errorMessage, checkApiStatus, offlineMode, toggleOfflineMode } = useApiStatus()
  const [welcomeDismissed, setWelcomeDismissed] = useState<boolean>(false)
  const [cloudGraph, setCloudGraph] = useState<{ nodes: Node[]; edges: Edge[] }>({ nodes: [], edges: [] })
  const [anomalies, setAnomalies] = useState<Anomaly[]>([])
  const [metrics, setMetrics] = useState<Metrics>({
    totalResources: 0,
    riskScore: 0,
    anomaliesDetected: 0,
    criticalAlerts: 0,
  })
  const [awsDeployments, setAwsDeployments] = useState<AwsDeployment[]>([])
  const [awsHealthChecks, setAwsHealthChecks] = useState<AwsHealthCheck[]>([])
  const [awsServices, setAwsServices] = useState<AwsService[]>([])
  const [isLoading, setIsLoading] = useState(true)

  // Initialize welcomeDismissed state from localStorage after mount
  useEffect(() => {
    const savedWelcomeDismissed = typeof window !== 'undefined'
      ? localStorage.getItem('welcomeDismissed') === 'true'
      : false;
    setWelcomeDismissed(savedWelcomeDismissed);
  }, []);

  const handleDismissWelcome = () => {
    if (typeof window !== 'undefined') {
      localStorage.setItem('welcomeDismissed', 'true');
    }
    setWelcomeDismissed(true);
  }

  // Mock data for new components
  const securityData = {
    findings: [
      {
        type: "Public Access",
        severity: "high" as const,
        resource: "S3 Bucket",
        provider: "AWS",
        message: "Public access enabled on production bucket",
      },
      {
        type: "Weak Password",
        severity: "medium" as const,
        resource: "IAM User",
        provider: "AWS",
        message: "Password policy not enforced",
      },
    ],
    score: {
      overall: 75,
      high: 2,
      medium: 5,
      low: 8,
    },
  }

  const resourceData = {
    metrics: [
      {
        value: "$1,245.67",
        label: "Monthly Cost",
        change: { value: "+12%", direction: "increase" as const },
      },
      {
        value: "42%",
        label: "CPU Utilization",
        change: { value: "+2%", direction: "neutral" as const },
      },
      {
        value: "68%",
        label: "Memory Usage",
        change: { value: "+8%", direction: "increase" as const },
      },
      {
        value: "5.2TB",
        label: "Total Storage",
        change: { value: "+0.8TB", direction: "increase" as const },
      },
    ],
    resourceDistribution: [
      { type: "Compute Instances", count: 12, percentage: 48 },
      { type: "Storage Services", count: 8, percentage: 32 },
      { type: "Networking Resources", count: 4, percentage: 16 },
      { type: "Other Services", count: 1, percentage: 4 },
    ],
    recommendations: [
      {
        title: "Resize underutilized instances",
        description: "3 instances have been running at <20% CPU utilization for the past 30 days.",
        potentialSavings: "Potential Monthly Savings: $320",
      },
      {
        title: "Remove unattached storage volumes",
        description: "5 storage volumes are not attached to any resources.",
        potentialSavings: "Potential Monthly Savings: $45",
      },
    ],
  }

  const pathData = {
    paths: [
      {
        id: "1",
        nodes: [
          { id: "1", type: "IAM User", name: "admin-user", provider: "AWS" },
          { id: "2", type: "Role", name: "admin-role", provider: "AWS" },
          { id: "3", type: "S3 Bucket", name: "sensitive-data", provider: "AWS" },
        ],
        risk: "high" as const,
        description: "Direct access path from admin user to sensitive data bucket",
      },
    ],
  }

  const reportData = {
    scheduledReports: [],
    onGenerateReport: (format: string) => {
      console.log("Generating report in format:", format)
    },
    onScheduleReport: (frequency: string, recipients: string[]) => {
      console.log("Scheduling report:", { frequency, recipients })
    },
  }

  useEffect(() => {
    async function loadData() {
      if (offlineMode) return
      
      setIsLoading(true)
      try {
        const [graphData, anomalyData, metricsData, deployments, healthChecks, services] = await Promise.all([
          fetchCloudGraph(),
          fetchAnomalies(),
          fetchMetrics(),
          fetchAwsDeployments(),
          fetchAwsHealthChecks(),
          fetchAwsServices(),
        ])

        setCloudGraph(graphData)
        setAnomalies(anomalyData)
        setMetrics(metricsData)
        setAwsDeployments(deployments)
        setAwsHealthChecks(healthChecks)
        setAwsServices(services)
      } catch (error) {
        console.error("Failed to load data:", error)
      } finally {
        setIsLoading(false)
      }
    }

    loadData()
  }, [offlineMode])

  return (
    <div className="min-h-screen flex flex-col bg-background">
      <Header apiStatus={isApiOnline} />
      
      <main className="flex-1 bg-gray-50 dark:bg-gray-900 p-4 md:p-6">
        <div className="container mx-auto">
          {!isChecking && !isApiOnline && !offlineMode && (
            <Alert className="mb-6 bg-yellow-50 border-yellow-200 dark:bg-yellow-900/20 dark:border-yellow-800">
              <AlertTriangle className="h-5 w-5 text-yellow-600 dark:text-yellow-400" />
              <AlertTitle className="text-yellow-600 dark:text-yellow-400">API Connection Issue</AlertTitle>
              <AlertDescription className="flex items-center justify-between">
                <span>{errorMessage || 'Failed to connect to the API'}</span>
                <div className="space-x-2">
                  <Button variant="outline" size="sm" onClick={checkApiStatus}>
                    Retry Connection
                  </Button>
                  <Button variant="outline" size="sm" onClick={toggleOfflineMode}>
                    Work Offline
                  </Button>
                </div>
              </AlertDescription>
            </Alert>
          )}

          {!welcomeDismissed && <Welcome onDismiss={handleDismissWelcome} />}

          <div className="flex flex-col space-y-2 md:flex-row md:justify-between md:items-center mb-6">
            <div>
              <h1 className="text-3xl font-bold tracking-tight">Malaphor Dashboard</h1>
              <p className="text-muted-foreground">AI-Enhanced Threat Hunting for Cloud Environments</p>
            </div>
            <Button 
              className="bg-blue-600 hover:bg-blue-700"
              disabled={!isApiOnline && !offlineMode}
            >
              Run New Analysis
            </Button>
          </div>

          {/* Metrics Cards */}
          <div className="grid gap-4 md:grid-cols-4 mb-6">
            <MetricsPanel metrics={metrics} />
          </div>

          {/* Critical Alerts */}
          {anomalies.filter((a) => a.severity === "critical").length > 0 && (
            <Alert className="mb-6 bg-red-50 border-red-200 dark:bg-red-900/20 dark:border-red-800">
              <AlertTriangle className="h-5 w-5 text-red-600 dark:text-red-400" />
              <AlertTitle className="text-red-600 dark:text-red-400">Critical Anomalies Detected</AlertTitle>
              <AlertDescription>
                {anomalies.filter((a) => a.severity === "critical").length} critical security anomalies have been detected
                in your cloud environment.
              </AlertDescription>
            </Alert>
          )}

<<<<<<< HEAD
          <Tabs defaultValue="graph" className="space-y-4">
            <TabsList className="grid grid-cols-7 w-full max-w-3xl">
              <TabsTrigger value="graph">
                <Route className="w-4 h-4 mr-2" />
                Graph
              </TabsTrigger>
              <TabsTrigger value="security">
                <Shield className="w-4 h-4 mr-2" />
                Security
              </TabsTrigger>
              <TabsTrigger value="resources">
                <BarChart className="w-4 h-4 mr-2" />
                Resources
              </TabsTrigger>
              <TabsTrigger value="paths">
                <Route className="w-4 h-4 mr-2" />
                Paths
              </TabsTrigger>
              <TabsTrigger value="reports">
                <FileText className="w-4 h-4 mr-2" />
                Reports
              </TabsTrigger>
              <TabsTrigger value="anomalies">
                <AlertTriangle className="w-4 h-4 mr-2" />
                Anomalies
              </TabsTrigger>
              <TabsTrigger value="aws">
              <CloudCog className="w-4 h-4 mr-2" />
              AWS
=======
        <Tabs defaultValue="graph" className="space-y-4">
          <TabsList className="grid grid-cols-7 w-full max-w-3xl">
            <TabsTrigger value="graph">
              <Route className="w-4 h-4 mr-2" />
              Graph
            </TabsTrigger>
            <TabsTrigger value="security">
              <Shield className="w-4 h-4 mr-2" />
              Security
            </TabsTrigger>
            <TabsTrigger value="resources">
              <BarChart className="w-4 h-4 mr-2" />
              Resources
            </TabsTrigger>
            <TabsTrigger value="paths">
              <Route className="w-4 h-4 mr-2" />
              Paths
            </TabsTrigger>
            <TabsTrigger value="reports">
              <FileText className="w-4 h-4 mr-2" />
              Reports
            </TabsTrigger>
            <TabsTrigger value="anomalies">
              <AlertTriangle className="w-4 h-4 mr-2" />
              Anomalies
>>>>>>> d682156f
            </TabsTrigger>
            <TabsTrigger value="aws">
              <CloudCog className="w-4 h-4 mr-2" />
              AWS
            </TabsTrigger>
          </TabsList>

            <TabsContent value="graph" className="space-y-4">
              <Card>
                <CardHeader>
                  <CardTitle>Cloud Resource Relationship Graph</CardTitle>
                  <CardDescription>
                    Visualizing connections between cloud resources, identities, and configurations
                  </CardDescription>
                </CardHeader>
                <CardContent className="p-0">
                  <div className="h-[600px] w-full border-t">
                    {isLoading ? (
                      <div className="h-full flex items-center justify-center">
                        <div className="animate-spin rounded-full h-12 w-12 border-b-2 border-blue-700"></div>
                      </div>
                    ) : (
                      <CloudResourceGraph data={cloudGraph} />
                    )}
                  </div>
                </CardContent>
              </Card>
            </TabsContent>

            <TabsContent value="security" className="space-y-4">
              <Card>
                <CardHeader>
                  <CardTitle>Security Analysis</CardTitle>
                  <CardDescription>Comprehensive security findings and risk assessment</CardDescription>
                </CardHeader>
                <CardContent>
                  {isLoading ? (
                    <div className="h-64 flex items-center justify-center">
                      <div className="animate-spin rounded-full h-12 w-12 border-b-2 border-blue-700"></div>
                    </div>
                  ) : (
                    <SecurityPanel findings={securityData.findings} score={securityData.score} />
                  )}
                </CardContent>
              </Card>
            </TabsContent>

            <TabsContent value="resources" className="space-y-4">
              <Card>
                <CardHeader>
                  <CardTitle>Resource Analysis</CardTitle>
                  <CardDescription>Resource utilization, distribution, and optimization recommendations</CardDescription>
                </CardHeader>
                <CardContent>
                  {isLoading ? (
                    <div className="h-64 flex items-center justify-center">
                      <div className="animate-spin rounded-full h-12 w-12 border-b-2 border-blue-700"></div>
                    </div>
                  ) : (
                    <ResourceAnalysisPanel
                      metrics={resourceData.metrics}
                      resourceDistribution={resourceData.resourceDistribution}
                      recommendations={resourceData.recommendations}
                    />
                  )}
                </CardContent>
              </Card>
            </TabsContent>

            <TabsContent value="paths" className="space-y-4">
              <Card>
                <CardHeader>
                  <CardTitle>Access Path Analysis</CardTitle>
                  <CardDescription>Identified risky access paths in your cloud environment</CardDescription>
                </CardHeader>
                <CardContent>
                  {isLoading ? (
                    <div className="h-64 flex items-center justify-center">
                      <div className="animate-spin rounded-full h-12 w-12 border-b-2 border-blue-700"></div>
                    </div>
                  ) : (
                    <PathAnalysisPanel paths={pathData.paths} />
                  )}
                </CardContent>
              </Card>
            </TabsContent>

            <TabsContent value="reports" className="space-y-4">
              <Card>
                <CardHeader>
                  <CardTitle>Report Generation</CardTitle>
                  <CardDescription>Generate and schedule security reports</CardDescription>
                </CardHeader>
                <CardContent>
                  {isLoading ? (
                    <div className="h-64 flex items-center justify-center">
                      <div className="animate-spin rounded-full h-12 w-12 border-b-2 border-blue-700"></div>
                    </div>
                  ) : (
                    <ReportPanel {...reportData} />
                  )}
                </CardContent>
              </Card>
            </TabsContent>

            <TabsContent value="anomalies" className="space-y-4">
              <Card>
                <CardHeader>
                  <CardTitle>Detected Anomalies</CardTitle>
                  <CardDescription>
                    Unusual patterns and potential security threats detected by GNN analysis
                  </CardDescription>
                </CardHeader>
                <CardContent>
                  {isLoading ? (
                    <div className="h-64 flex items-center justify-center">
                      <div className="animate-spin rounded-full h-12 w-12 border-b-2 border-blue-700"></div>
                    </div>
                  ) : (
                    <AnomalyList anomalies={anomalies} />
                  )}
                </CardContent>
              </Card>
            </TabsContent>
  
          <TabsContent value="aws" className="space-y-4">
            <Card>
              <CardHeader>
                <CardTitle>AWS Cloud Management</CardTitle>
                <CardDescription>
                  Comprehensive management of AWS cloud resources, deployments, and services
                </CardDescription>
              </CardHeader>
              <CardContent>
                {isLoading ? (
                  <div className="h-64 flex items-center justify-center">
                    <div className="animate-spin rounded-full h-12 w-12 border-b-2 border-blue-700"></div>
                  </div>
                ) : (
                  <AwsDashboard />
                )}
              </CardContent>
            </Card>
          </TabsContent>

          <TabsContent value="aws" className="space-y-4">
            <Card>
              <CardHeader>
                <CardTitle>AWS Cloud Management</CardTitle>
                <CardDescription>
                  Comprehensive management of AWS cloud resources, deployments, and services
                </CardDescription>
              </CardHeader>
              <CardContent>
                {isLoading ? (
                  <div className="h-64 flex items-center justify-center">
                    <div className="animate-spin rounded-full h-12 w-12 border-b-2 border-blue-700"></div>
                  </div>
                ) : (
                  <AwsDashboard />
                )}
              </CardContent>
            </Card>
          </TabsContent>
        </Tabs>
        </div>
      </main>

      <Footer />
    </div>
  )
}<|MERGE_RESOLUTION|>--- conflicted
+++ resolved
@@ -5,7 +5,7 @@
 import { Card, CardContent, CardDescription, CardHeader, CardTitle } from "@/components/ui/card"
 import { Tabs, TabsContent, TabsList, TabsTrigger } from "@/components/ui/tabs"
 import { Alert, AlertDescription, AlertTitle } from "@/components/ui/alert"
-import { AlertTriangle, Info, Shield, BarChart, FileText, Route, CloudCog } from "lucide-react"
+import { AlertTriangle, Info, Shield, BarChart, FileText, Route, CloudCog, CloudCog } from "lucide-react"
 import CloudResourceGraph from "@/components/cloud-resource-graph"
 import AnomalyList from "@/components/anomaly-list"
 import MetricsPanel from "@/components/metrics-panel"
@@ -13,12 +13,9 @@
 import ResourceAnalysisPanel from "@/components/resource-analysis-panel"
 import ReportPanel from "@/components/report-panel"
 import PathAnalysisPanel from "@/components/path-analysis-panel"
-<<<<<<< HEAD
 import Header from "@/components/header"
 import Footer from "@/components/footer"
 import Welcome from "@/components/welcome"
-=======
->>>>>>> d682156f
 import AwsDashboard from "@/components/aws/AwsDashboard"
 import { 
   fetchCloudGraph, 
@@ -31,10 +28,7 @@
   AwsHealthCheck,
   AwsService
 } from "@/lib/api"
-<<<<<<< HEAD
 import useApiStatus from "@/hooks/use-api-status"
-=======
->>>>>>> d682156f
 
 interface Node {
   id: string
@@ -309,7 +303,6 @@
             </Alert>
           )}
 
-<<<<<<< HEAD
           <Tabs defaultValue="graph" className="space-y-4">
             <TabsList className="grid grid-cols-7 w-full max-w-3xl">
               <TabsTrigger value="graph">
@@ -339,33 +332,6 @@
               <TabsTrigger value="aws">
               <CloudCog className="w-4 h-4 mr-2" />
               AWS
-=======
-        <Tabs defaultValue="graph" className="space-y-4">
-          <TabsList className="grid grid-cols-7 w-full max-w-3xl">
-            <TabsTrigger value="graph">
-              <Route className="w-4 h-4 mr-2" />
-              Graph
-            </TabsTrigger>
-            <TabsTrigger value="security">
-              <Shield className="w-4 h-4 mr-2" />
-              Security
-            </TabsTrigger>
-            <TabsTrigger value="resources">
-              <BarChart className="w-4 h-4 mr-2" />
-              Resources
-            </TabsTrigger>
-            <TabsTrigger value="paths">
-              <Route className="w-4 h-4 mr-2" />
-              Paths
-            </TabsTrigger>
-            <TabsTrigger value="reports">
-              <FileText className="w-4 h-4 mr-2" />
-              Reports
-            </TabsTrigger>
-            <TabsTrigger value="anomalies">
-              <AlertTriangle className="w-4 h-4 mr-2" />
-              Anomalies
->>>>>>> d682156f
             </TabsTrigger>
             <TabsTrigger value="aws">
               <CloudCog className="w-4 h-4 mr-2" />
