--- conflicted
+++ resolved
@@ -17,72 +17,7 @@
 import Footer from "@/components/footer"
 import Welcome from "@/components/welcome"
 import { fetchCloudGraph, fetchAnomalies, fetchMetrics } from "@/lib/api"
-<<<<<<< HEAD
-import { ThemeToggle } from "@/components/theme-toggle"
-
-interface Node {
-  id: string
-  label: string
-  title?: string
-  group?: string
-  shape?: string
-  color?: {
-    background?: string
-    border?: string
-    highlight?: {
-      background?: string
-      border?: string
-    }
-  }
-  font?: {
-    color?: string
-  }
-}
-
-interface Edge {
-  id: string
-  from: string
-  to: string
-  label?: string
-  title?: string
-  color?: string
-  width?: number
-  dashes?: boolean
-  arrows?: {
-    to?: {
-      enabled?: boolean
-      type?: string
-    }
-  }
-}
-
-interface Anomaly {
-  id: string
-  title: string
-  description: string
-  severity: "critical" | "high" | "medium" | "low"
-  timestamp: string
-  resourceIds: string[]
-  resourceType: string
-  affectedResources: {
-    id: string
-    name: string
-    type: string
-  }[]
-  detectionMethod: string
-  suggestedAction: string
-  isNew?: boolean
-}
-
-interface Metrics {
-  totalResources: number
-  riskScore: number
-  anomaliesDetected: number
-  criticalAlerts: number
-}
-=======
 import useApiStatus from "@/hooks/use-api-status"
->>>>>>> 874bf5a2
 
 interface Node {
   id: string
@@ -330,14 +265,6 @@
               Run New Analysis
             </Button>
           </div>
-<<<<<<< HEAD
-          <div className="flex items-center gap-4">
-            <ThemeToggle />
-            <Button className="bg-blue-600 hover:bg-blue-700">Run New Analysis</Button>
-          </div>
-        </div>
-=======
->>>>>>> 874bf5a2
 
           {/* Metrics Cards */}
           <div className="grid gap-4 md:grid-cols-4 mb-6">
