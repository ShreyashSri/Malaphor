from fastapi import FastAPI, HTTPException, BackgroundTasks, Depends, Request
from fastapi.middleware.cors import CORSMiddleware
from fastapi.responses import RedirectResponse
import logging
from datetime import datetime
import uuid
from typing import List, Dict, Optional
import uvicorn
import argparse
<<<<<<< HEAD
from pydantic import BaseModel
import os
from security.aws_client import AWSClient
from security.storage_analyzer import StorageAnalyzer
from security.network_analyzer import NetworkAnalyzer
from security.iam_analyzer import IAMAnalyzer
=======
from fastapi.responses import JSONResponse
>>>>>>> 90bafbd2

from config import get_settings, Settings
from models.schemas import (
    Graph, AnalysisRequest, AnalysisResponse, ErrorResponse,
    Anomaly, Metrics, Node, Edge
)
from integration.cloud_providers import get_cloud_provider
from inference.inference import CloudSecurityInference
from repositories.graph import GraphRepository

# Enhanced logging configuration
logging.basicConfig(
    level=logging.INFO,
    format='%(asctime)s - %(name)s - %(levelname)s - %(message)s',
    handlers=[
        logging.StreamHandler(),
        logging.FileHandler('malaphor.log')
    ]
)

logger = logging.getLogger('malaphor')

# Initialize FastAPI app
app = FastAPI(
    title="Malaphor Security Analysis API",
    description="AI-Enhanced Threat Hunting for Cloud Environments",
    version="0.1.0"
)

# Enable CORS with more specific configuration
app.add_middleware(
    CORSMiddleware,
<<<<<<< HEAD
    allow_origins=["*"],  # In production, replace with your frontend URL
=======
    allow_origins=["*"],  # TODO: Update with specific origins for production
>>>>>>> 90bafbd2
    allow_credentials=True,
    allow_methods=["GET", "POST", "PUT", "DELETE"],
    allow_headers=["*"],
)

# Global variables
inference_engine = None
analysis_results = {}

<<<<<<< HEAD
class AWSConfig(BaseModel):
    aws_access_key_id: str
    aws_secret_access_key: str
    region_name: Optional[str] = "us-east-1"
=======
# Enhanced error handling middleware
@app.middleware("http")
async def log_requests(request: Request, call_next):
    start_time = datetime.utcnow()
    try:
        response = await call_next(request)
        end_time = datetime.utcnow()
        duration = (end_time - start_time).total_seconds()
        logger.info(
            "request_processed",
            extra={
                "path": request.url.path,
                "method": request.method,
                "duration": duration,
                "status_code": response.status_code
            }
        )
        return response
    except Exception as e:
        logger.error(
            "request_failed",
            extra={
                "path": request.url.path,
                "method": request.method,
                "error": str(e)
            },
            exc_info=True
        )
        raise

# Enhanced exception handler
@app.exception_handler(Exception)
async def global_exception_handler(request: Request, exc: Exception):
    logger.error(f"Unhandled exception: {exc}", exc_info=True)
    
    settings = get_settings()
    if settings.DEBUG:
        detail = str(exc)
    else:
        detail = "An internal server error occurred"
    
    return JSONResponse(
        status_code=500,
        content=ErrorResponse(
            error="Internal Server Error",
            detail=detail,
            code=500
        ).dict()
    )
>>>>>>> 90bafbd2

# Health Check
@app.get("/api/health")
async def health_check():
    """Health check endpoint."""
    return {"status": "healthy", "service": "malaphor-security-api"}

@app.get("/health")
async def health_check_redirect():
    """Redirect /health to /api/health for backward compatibility."""
    return RedirectResponse(url="/api/health")

# Mock data for development and testing
MOCK_NODES: List[Node] = [
    {"id": "vpc-1", "label": "Main VPC", "group": "network"},
    {"id": "vpc-2", "label": "Development VPC", "group": "network"},
    {"id": "subnet-1", "label": "Public Subnet", "group": "network"},
    {"id": "subnet-2", "label": "Private Subnet", "group": "network"},
    {"id": "subnet-3", "label": "Dev Subnet", "group": "network"},
    {"id": "vm-1", "label": "Web Server", "group": "compute"},
    {"id": "vm-2", "label": "API Server", "group": "compute"},
    {"id": "vm-3", "label": "Database Server", "group": "compute"},
    {"id": "vm-4", "label": "Dev Instance", "group": "compute"},
    {"id": "vm-5", "label": "Admin Instance", "group": "compute"},
    {"id": "vm-6", "label": "Worker Node", "group": "compute"},
    {"id": "storage-1", "label": "User Data Bucket", "group": "storage"},
    {"id": "storage-2", "label": "Logs Bucket", "group": "storage"},
    {"id": "storage-3", "label": "Backup Bucket", "group": "storage"},
    {"id": "db-1", "label": "Primary Database", "group": "storage"},
    {"id": "db-2", "label": "Replica Database", "group": "storage"},
    {"id": "cache-1", "label": "Redis Cache", "group": "storage"},
    {"id": "sa-1", "label": "Admin Service Account", "group": "identity"},
    {"id": "sa-2", "label": "App Service Account", "group": "identity"},
    {"id": "sa-3", "label": "Backup Service Account", "group": "identity"},
    {"id": "role-1", "label": "Admin Role", "group": "identity"},
    {"id": "role-2", "label": "Developer Role", "group": "identity"},
    {"id": "role-3", "label": "Viewer Role", "group": "identity"},
    {"id": "user-1", "label": "Admin User", "group": "identity"},
    {"id": "user-2", "label": "Developer User", "group": "identity"}
]

MOCK_EDGES: List[Edge] = [
    {"id": "e1", "from": "vpc-1", "to": "subnet-1"},
    {"id": "e2", "from": "vpc-1", "to": "subnet-2"},
    {"id": "e3", "from": "vpc-2", "to": "subnet-3"},
    {"id": "e4", "from": "subnet-1", "to": "vm-1"},
    {"id": "e5", "from": "subnet-1", "to": "vm-2"},
    {"id": "e6", "from": "subnet-2", "to": "vm-3"},
    {"id": "e7", "from": "subnet-2", "to": "vm-6"},
    {"id": "e8", "from": "subnet-3", "to": "vm-4"},
    {"id": "e9", "from": "subnet-3", "to": "vm-5"},
    {"id": "e10", "from": "vm-1", "to": "storage-1", "label": "read/write"},
    {"id": "e11", "from": "vm-2", "to": "storage-1", "label": "read/write"},
    {"id": "e12", "from": "vm-2", "to": "db-1", "label": "read/write"},
    {"id": "e13", "from": "vm-3", "to": "db-1", "label": "admin"},
    {"id": "e14", "from": "vm-3", "to": "db-2", "label": "admin"},
    {"id": "e15", "from": "vm-3", "to": "storage-2", "label": "write"},
    {"id": "e16", "from": "vm-4", "to": "storage-3", "label": "read/write"},
    {"id": "e17", "from": "vm-5", "to": "storage-1", "label": "read/write"},
    {"id": "e18", "from": "vm-6", "to": "cache-1", "label": "read/write"},
    {"id": "e19", "from": "vm-1", "to": "cache-1", "label": "read"},
    {"id": "e20", "from": "vm-2", "to": "cache-1", "label": "read/write"},
    {"id": "e21", "from": "sa-1", "to": "role-1", "label": "has"},
    {"id": "e22", "from": "sa-2", "to": "role-2", "label": "has"},
    {"id": "e23", "from": "sa-3", "to": "role-3", "label": "has"},
    {"id": "e24", "from": "user-1", "to": "role-1", "label": "has"},
    {"id": "e25", "from": "user-2", "to": "role-2", "label": "has"},
    {"id": "e26", "from": "role-1", "to": "vm-5", "label": "admin"},
    {"id": "e27", "from": "role-1", "to": "storage-1", "label": "admin"},
    {"id": "e28", "from": "role-1", "to": "storage-2", "label": "admin"},
    {"id": "e29", "from": "role-1", "to": "storage-3", "label": "admin"},
    {"id": "e30", "from": "role-2", "to": "vm-4", "label": "admin"},
    {"id": "e31", "from": "role-2", "to": "storage-3", "label": "read/write"},
    {"id": "e32", "from": "role-3", "to": "storage-1", "label": "read"},
    {"id": "e33", "from": "role-3", "to": "storage-2", "label": "read"},
    {"id": "e34", "from": "vm-4", "to": "db-1", "label": "read"},
    {"id": "e35", "from": "sa-2", "to": "storage-2", "label": "read"},
    {"id": "e36", "from": "vm-5", "to": "subnet-3", "label": "connect"},
    {"id": "e37", "from": "sa-3", "to": "role-1", "label": "has"}
]

MOCK_ANOMALIES: List[Dict] = [
    {
        "id": "anomaly-1",
        "title": "Excessive Cross-VPC Connectivity",
        "description": "Multiple instances in production have established connections to development environment resources.",
        "severity": "high",
        "timestamp": "2025-05-16T14:30:00Z",
        "resourceIds": ["vm-5", "subnet-3"],
        "resourceType": "Network Connectivity",
        "affectedResources": [
            {"id": "vm-5", "name": "Admin Instance", "type": "VM Instance"},
            {"id": "subnet-3", "name": "Dev Subnet", "type": "Subnet"}
        ],
        "detectionMethod": "GNN-based pattern analysis detected unusual cross-environment connectivity that deviates from normal operational patterns.",
        "suggestedAction": "Review and enforce network segmentation between production and development environments. Update firewall rules to restrict unnecessary cross-VPC traffic.",
        "isNew": True
    },
    {
        "id": "anomaly-2",
        "title": "Privilege Escalation Path Detected",
        "description": "A service account with minimal permissions has an indirect path to obtain administrative access.",
        "severity": "critical",
        "timestamp": "2025-05-16T13:45:00Z",
        "resourceIds": ["sa-3", "role-1"],
        "resourceType": "Identity & Access Management",
        "affectedResources": [
            {"id": "sa-3", "name": "Backup Service Account", "type": "Service Account"},
            {"id": "role-1", "name": "Admin Role", "type": "IAM Role"}
        ],
        "detectionMethod": "Graph path analysis identified a privilege escalation route through role inheritance that circumvents normal permission boundaries.",
        "suggestedAction": "Immediately remove the unexpected role binding between the backup service account and admin role. Review all service account permissions for the principle of least privilege.",
        "isNew": True
    },
    {
        "id": "anomaly-3",
        "title": "Unauthorized Database Access",
        "description": "Development instance accessed production database which is outside its normal operational pattern.",
        "severity": "critical",
        "timestamp": "2025-05-16T12:15:00Z",
        "resourceIds": ["vm-4", "db-1"],
        "resourceType": "Database Access",
        "affectedResources": [
            {"id": "vm-4", "name": "Dev Instance", "type": "VM Instance"},
            {"id": "db-1", "name": "Primary Database", "type": "Database"}
        ],
        "detectionMethod": "GNN anomaly detection identified unusual access patterns between development resources and production data stores.",
        "suggestedAction": "Immediately revoke database access from development instances. Investigate why and how this access was granted. Implement database access monitoring."
    }
]

MOCK_METRICS = {
    "totalResources": 25,
    "riskScore": 68,
    "anomaliesDetected": 5,
    "criticalAlerts": 2
}

def get_inference_engine(settings: Settings = Depends(get_settings)) -> CloudSecurityInference:
    """Get or initialize the inference engine"""
    global inference_engine
    if inference_engine is None:
        try:
            inference_engine = CloudSecurityInference(
                model_path=settings.MODEL_PATH,
                threshold=settings.MODEL_THRESHOLD
            )
            logger.info(f"Loaded model from {settings.MODEL_PATH}")
        except Exception as e:
            logger.error(f"Failed to load model: {e}")
            raise HTTPException(
                status_code=500,
                detail=f"Failed to load model: {str(e)}"
            )
    return inference_engine

async def analyze_cloud_graph(
    request: AnalysisRequest,
    inference_engine: CloudSecurityInference,
    settings: Settings
) -> AnalysisResponse:
    """Analyze cloud resource graph for anomalies"""
    try:
        # For now, we're using dummy data instead of actual AWS integration
        graph = {
            'nodes': MOCK_NODES,  # Using our mock data
            'edges': MOCK_EDGES   # Using our mock data
        }

        # Detect anomalies (using mock data for now)
        anomalies = MOCK_ANOMALIES

        # Calculate metrics (using mock data for now)
        metrics = Metrics(
            totalResources=MOCK_METRICS["totalResources"],
            riskScore=MOCK_METRICS["riskScore"],
            anomaliesDetected=MOCK_METRICS["anomaliesDetected"],
            criticalAlerts=MOCK_METRICS["criticalAlerts"]
        )

        # Create response
        analysis_id = str(uuid.uuid4())
        response = AnalysisResponse(
            anomalies=anomalies,
            metrics=metrics,
            analysis_id=analysis_id,
            timestamp=datetime.utcnow(),
            status="completed"
        )

        # Store results
        analysis_results[analysis_id] = response

        return response

    except Exception as e:
        logger.error(f"Analysis failed: {e}")
        raise HTTPException(
            status_code=500,
            detail=f"Analysis failed: {str(e)}"
        )

# Dependency injection
def get_graph_repository(settings: Settings = Depends(get_settings)) -> GraphRepository:
    """Get graph repository instance."""
    return GraphRepository(settings)

# Routes
@app.get("/")
async def root():
    return {
        "message": "Malaphor API is running",
        "version": "0.1.0",
        "endpoints": [
            {"path": "/api/graph", "method": "GET", "description": "Get cloud infrastructure graph data"},
            {"path": "/api/anomalies", "method": "GET", "description": "Get detected anomalies"},
            {"path": "/api/metrics", "method": "GET", "description": "Get system metrics"},
            {"path": "/api/analyze", "method": "POST", "description": "Analyze cloud resources"},
            {"path": "/api/analysis/{analysis_id}", "method": "GET", "description": "Get analysis results"}
        ]
    }

@app.post("/api/analyze")
async def analyze_cloud_security(config: AWSConfig):
    """Analyze cloud security using AWS credentials."""
    try:
        # Initialize AWS client
        aws_client = AWSClient(
            aws_access_key_id=config.aws_access_key_id,
            aws_secret_access_key=config.aws_secret_access_key,
            region_name=config.region_name
        )
        
        # Get cloud graph data
        graph_data = aws_client.get_cloud_graph_data()
        
        # Initialize analyzers
        storage_analyzer = StorageAnalyzer()
        network_analyzer = NetworkAnalyzer()
        iam_analyzer = IAMAnalyzer()
        
        # Run analysis
        findings = {
            "storage": storage_analyzer.analyze(graph_data),
            "network": network_analyzer.analyze(graph_data),
            "iam": iam_analyzer.analyze(graph_data)
        }
        
        return {
            "status": "success",
            "findings": findings,
            "total_findings": sum(len(f) for f in findings.values())
        }
        
    except Exception as e:
        raise HTTPException(status_code=500, detail=str(e))

@app.get("/api/analysis/{analysis_id}", response_model=AnalysisResponse)
async def get_analysis(analysis_id: str):
    """Get analysis results by ID"""
    if analysis_id not in analysis_results:
        raise HTTPException(
            status_code=404,
            detail=f"Analysis {analysis_id} not found"
        )
    return analysis_results[analysis_id]

@app.get("/api/graph", response_model=Graph)
async def get_cloud_graph(
    repo: GraphRepository = Depends(get_graph_repository)
):
    """Get the cloud infrastructure graph data"""
    try:
        return await repo.get_cloud_graph()
    except Exception as e:
        logger.error(f"Failed to get cloud graph: {e}")
        raise HTTPException(
            status_code=500,
            detail=f"Failed to get cloud graph: {str(e)}"
        )

@app.get("/api/anomalies")
async def get_anomalies():
    """Get detected anomalies"""
    try:
        return MOCK_ANOMALIES
    except Exception as e:
        logger.error(f"Failed to get anomalies: {e}")
        raise HTTPException(
            status_code=500,
            detail=f"Failed to get anomalies: {str(e)}"
        )

@app.get("/api/metrics")
async def get_metrics():
    """Get system metrics"""
    try:
        return MOCK_METRICS
    except Exception as e:
        logger.error(f"Failed to get metrics: {e}")
        raise HTTPException(
            status_code=500,
            detail=f"Failed to get metrics: {str(e)}"
        )

if __name__ == "__main__":
    import uvicorn
    settings = get_settings()
    uvicorn.run(
        app,
        host=settings.API_HOST,
        port=settings.API_PORT,
        log_level="debug" if settings.DEBUG else "info"
    )<|MERGE_RESOLUTION|>--- conflicted
+++ resolved
@@ -7,16 +7,7 @@
 from typing import List, Dict, Optional
 import uvicorn
 import argparse
-<<<<<<< HEAD
-from pydantic import BaseModel
-import os
-from security.aws_client import AWSClient
-from security.storage_analyzer import StorageAnalyzer
-from security.network_analyzer import NetworkAnalyzer
-from security.iam_analyzer import IAMAnalyzer
-=======
 from fastapi.responses import JSONResponse
->>>>>>> 90bafbd2
 
 from config import get_settings, Settings
 from models.schemas import (
@@ -49,11 +40,7 @@
 # Enable CORS with more specific configuration
 app.add_middleware(
     CORSMiddleware,
-<<<<<<< HEAD
-    allow_origins=["*"],  # In production, replace with your frontend URL
-=======
     allow_origins=["*"],  # TODO: Update with specific origins for production
->>>>>>> 90bafbd2
     allow_credentials=True,
     allow_methods=["GET", "POST", "PUT", "DELETE"],
     allow_headers=["*"],
@@ -63,12 +50,10 @@
 inference_engine = None
 analysis_results = {}
 
-<<<<<<< HEAD
 class AWSConfig(BaseModel):
     aws_access_key_id: str
     aws_secret_access_key: str
     region_name: Optional[str] = "us-east-1"
-=======
 # Enhanced error handling middleware
 @app.middleware("http")
 async def log_requests(request: Request, call_next):
@@ -118,7 +103,6 @@
             code=500
         ).dict()
     )
->>>>>>> 90bafbd2
 
 # Health Check
 @app.get("/api/health")
